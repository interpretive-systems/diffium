--- conflicted
+++ resolved
@@ -40,11 +40,11 @@
     showHelp    bool
     leftWidth   int
     rightVP     viewport.Model
-<<<<<<< HEAD
+
 	rightContent []string
-=======
+
 	keyBuffer   string
->>>>>>> b23501fb
+
     // commit wizard state
     showCommit  bool
     commitStep  int // 0: select files, 1: message, 2: confirm/progress
