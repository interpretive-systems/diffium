--- conflicted
+++ resolved
@@ -28,103 +28,6 @@
 )
 
 type model struct {
-<<<<<<< HEAD
-    repoRoot    string
-    theme       Theme
-    files       []gitx.FileChange
-    selected    int
-    rows        []diffview.Row
-    sideBySide  bool
-    diffMode    string
-    width       int
-    height      int
-    status      string
-    lastRefresh time.Time
-    showHelp    bool
-    leftWidth   int
-    savedLeftWidth int
-    leftOffset  int
-    rightVP     viewport.Model
-    rightXOffset int
-    wrapLines    bool
-
-    rightContent []string
-
-    keyBuffer   string
-    // commit wizard state
-    showCommit  bool
-    commitStep  int // 0: select files, 1: message, 2: confirm/progress
-    cwFiles     []gitx.FileChange
-    cwSelected  map[string]bool
-    cwIndex     int
-    cwInput     textinput.Model
-    cwInputActive bool
-    committing  bool
-    commitErr   string
-    commitDone  bool
-    lastCommit  string
-    
-    currentBranch string
-    // uncommit wizard state
-    showUncommit   bool
-    ucStep         int // 0: select files, 1: confirm/progress
-    ucFiles        []gitx.FileChange // list ALL current changes (like commit wizard)
-    ucSelected     map[string]bool   // keyed by path
-    ucIndex        int
-    ucEligible     map[string]bool   // paths that are part of HEAD (last commit)
-    uncommitting   bool
-    uncommitErr    string
-    uncommitDone   bool
-
-    // reset/clean wizard state
-    showResetClean bool
-    rcStep         int // 0: select, 1: preview, 2: confirm (yellow), 3: confirm (red)
-    rcDoReset      bool
-    rcDoClean      bool
-    rcIncludeIgnored bool
-    rcIndex       int
-    rcPreviewLines []string // from git clean -dn
-    rcPreviewErr   string
-    rcRunning      bool
-    rcErr          string
-    rcDone         bool
-
-    // branch switch wizard
-    showBranch   bool
-    brStep       int // 0: list, 1: confirm/progress
-    brBranches   []string
-    brCurrent    string
-    brIndex      int
-    brRunning    bool
-    brErr        string
-    brDone       bool
-    brInput      textinput.Model
-    brInputActive bool
-
-    // pull wizard
-    showPull   bool
-    plRunning  bool
-    plErr      string
-    plDone     bool
-    plOutput   string
-    
-    // search state
-    searchActive  bool
-    searchInput   textinput.Model
-    searchQuery   string
-    searchMatches []int
-    searchIndex   int
-		
-    // revert wizard
-    showRevert      bool
-    revertStep      int // 0: list commits, 1: preview, 2: confirm
-    rwCommits       []gitx.CommitInfo
-    rwSelected      int
-    rwPreview       []string // preview of what will be changed
-    reverting       bool
-    revertErr       string
-    revertDone      bool
-=======
 	repoRoot       string
 	theme          Theme
 	files          []gitx.FileChange
@@ -210,7 +113,16 @@
 	searchQuery   string
 	searchMatches []int
 	searchIndex   int
->>>>>>> 9970f6e0
+		
+    // revert wizard
+    showRevert      bool
+    revertStep      int // 0: list commits, 1: preview, 2: confirm
+    rwCommits       []gitx.CommitInfo
+    rwSelected      int
+    rwPreview       []string // preview of what will be changed
+    reverting       bool
+    revertErr       string
+    revertDone      bool
 }
 
 // messages
@@ -247,53 +159,6 @@
 		if m.searchActive {
 			return m.handleSearchKeys(msg)
 		}
-<<<<<<< HEAD
-        if m.showHelp {
-            switch msg.String() {
-            case "q":
-                return m, tea.Quit
-            case "h", "esc":
-                (&m).closeSearch()
-                m.showHelp = false
-                return m, m.recalcViewport()
-            default:
-                return m, nil
-            }
-        }
-        if m.showCommit {
-            return m.handleCommitKeys(msg)
-        }
-        if m.showUncommit {
-            return m.handleUncommitKeys(msg)
-        }
-        if m.showResetClean {
-            return m.handleResetCleanKeys(msg)
-        }
-        if m.showBranch {
-            return m.handleBranchKeys(msg)
-        }
-        if m.showPull {
-            return m.handlePullKeys(msg)
-        }
-        if m.showRevert {
-            return m.handleRevertKeys(msg)
-        }
-        key := msg.String()
-
-        if isNumericKey(key){
-            m.keyBuffer += key
-            return m, nil
-        }
-
-        if !isNumericKey(key) && !isMovementKey(key){
-            m.keyBuffer = ""
-        }
-
-        switch key {
-        case "ctrl+c", "q":
-            return m, tea.Quit
-        case "h":
-=======
 		if m.showHelp {
 			switch msg.String() {
 			case "q":
@@ -321,7 +186,9 @@
 		if m.showPull {
 			return m.handlePullKeys(msg)
 		}
-
+        if m.showRevert {
+            return m.handleRevertKeys(msg)
+        }
 		key := msg.String()
 
 		if isNumericKey(key) {
@@ -337,14 +204,12 @@
 		case "ctrl+c", "q":
 			return m, tea.Quit
 		case "h":
->>>>>>> 9970f6e0
 			(&m).closeSearch()
 			m.showHelp = true
 			return m, m.recalcViewport()
 		case "c":
 			// Open commit wizard
 			(&m).closeSearch()
-<<<<<<< HEAD
             m.openCommitWizard()
             return m, m.recalcViewport()
         case "u":
@@ -398,57 +263,6 @@
             }
             if m.selected < len(m.files)-1 {
 				if(m.keyBuffer == ""){
-=======
-			m.openCommitWizard()
-			return m, m.recalcViewport()
-		case "u":
-			// Open uncommit wizard
-			m.openUncommitWizard()
-			return m, tea.Batch(loadUncommitFiles(m.repoRoot), loadUncommitEligible(m.repoRoot), m.recalcViewport())
-		case "b":
-			m.openBranchWizard()
-			return m, tea.Batch(loadBranches(m.repoRoot), m.recalcViewport())
-		case "p":
-			m.openPullWizard()
-			return m, m.recalcViewport()
-		case "R":
-			// Open reset/clean wizard
-			m.openResetCleanWizard()
-			return m, m.recalcViewport()
-		case "/":
-			(&m).openSearch()
-			return m, m.recalcViewport()
-		case "<", "H":
-			if m.leftWidth == 0 {
-				m.leftWidth = m.width / 3
-			}
-			m.leftWidth -= 2
-			if m.leftWidth < 20 {
-				m.leftWidth = 20
-			}
-			_ = prefs.SaveLeftWidth(m.repoRoot, m.leftWidth)
-			return m, m.recalcViewport()
-		case ">", "L":
-			if m.leftWidth == 0 {
-				m.leftWidth = m.width / 3
-			}
-			m.leftWidth += 2
-			maxLeft := m.width - 20
-			if maxLeft < 20 {
-				maxLeft = 20
-			}
-			if m.leftWidth > maxLeft {
-				m.leftWidth = maxLeft
-			}
-			_ = prefs.SaveLeftWidth(m.repoRoot, m.leftWidth)
-			return m, m.recalcViewport()
-		case "j", "down":
-			if len(m.files) == 0 {
-				return m, nil
-			}
-			if m.selected < len(m.files)-1 {
-				if m.keyBuffer == "" {
->>>>>>> 9970f6e0
 					m.selected++
 				} else {
 					jump, err := strconv.Atoi(m.keyBuffer)
@@ -482,163 +296,192 @@
 					}
 					m.keyBuffer = ""
 				}
-<<<<<<< HEAD
-                m.rows = nil
-                m.rightVP.GotoTop()
-                return m, tea.Batch(loadDiff(m.repoRoot, m.files[m.selected].Path, m.diffMode), m.recalcViewport())
-            }
-        case "g":
-            if len(m.files) > 0 {
-                m.selected = 0
-                m.rows = nil
-                m.rightVP.GotoTop()
-                return m, tea.Batch(loadDiff(m.repoRoot, m.files[m.selected].Path, m.diffMode), m.recalcViewport())
-            }
-        case "G":
-            if len(m.files) > 0 {
-                m.selected = len(m.files) - 1
-                m.rows = nil
-                m.rightVP.GotoTop()
-                return m, tea.Batch(loadDiff(m.repoRoot, m.files[m.selected].Path, m.diffMode), m.recalcViewport())
-            }
-        case "[":
-            // Page up left pane
-            vis := m.rightVP.Height
-            if vis <= 0 { vis = 10 }
-            step := vis - 1
-            if step < 1 { step = 1 }
-            newOffset := m.leftOffset - step
-            if newOffset < 0 { newOffset = 0 }
-            // Keep selection visible within new viewport
-            if m.selected < newOffset {
-                newOffset = m.selected
-            }
-            maxStart := len(m.files) - vis
-            if maxStart < 0 { maxStart = 0 }
-            if newOffset > maxStart { newOffset = maxStart }
-            m.leftOffset = newOffset
-            return m, m.recalcViewport()
-        case "]":
-            // Page down left pane
-            vis := m.rightVP.Height
-            if vis <= 0 { vis = 10 }
-            step := vis - 1
-            if step < 1 { step = 1 }
-            maxStart := len(m.files) - vis
-            if maxStart < 0 { maxStart = 0 }
-            newOffset := m.leftOffset + step
-            if newOffset > maxStart { newOffset = maxStart }
-            // Keep selection visible within new viewport
-            if m.selected >= newOffset+vis {
-                newOffset = m.selected - vis + 1
-                if newOffset < 0 { newOffset = 0 }
-            }
-            m.leftOffset = newOffset
-            return m, m.recalcViewport()
-        case "n":
-            return m, (&m).advanceSearch(1)
-        case "N":
-            return m, (&m).advanceSearch(-1)
-        case "r":
-            return m, tea.Batch(loadFiles(m.repoRoot, m.diffMode), loadCurrentDiff(m))
-        case "s":
-            m.sideBySide = !m.sideBySide
-            _ = prefs.SaveSideBySide(m.repoRoot, m.sideBySide)
-            return m, m.recalcViewport()
-        case "t":
-            if m.diffMode == "head" {
-                m.diffMode = "staged"
-            } else {
-                m.diffMode = "head"
-            }
-            m.rows = nil
-            m.selected = 0
-            m.rightVP.GotoTop()
-            return m, tea.Batch(loadFiles(m.repoRoot, m.diffMode), m.recalcViewport())
-        case "w":
-            // Toggle wrap in diff pane
-            m.wrapLines = !m.wrapLines
-            if m.wrapLines {
-                m.rightXOffset = 0
-            }
-            _ = prefs.SaveWrap(m.repoRoot, m.wrapLines)
-            return m, m.recalcViewport()
-        // Horizontal scroll for right pane
-        case "left", "{":
-            if m.wrapLines { return m, nil }
-            if m.rightXOffset > 0 {
-                m.rightXOffset -= 4
-                if m.rightXOffset < 0 { m.rightXOffset = 0 }
-                return m, m.recalcViewport()
-            }
-            return m, nil
-        case "right", "}":
-            if m.wrapLines { return m, nil }
-            m.rightXOffset += 4
-            return m, m.recalcViewport()
-        case "home":
-            if m.rightXOffset != 0 {
-                m.rightXOffset = 0
-                return m, m.recalcViewport()
-            }
-            return m, nil
-        // Right pane scrolling
-        case "pgdown":
-            m.rightVP.PageDown()
-            return m, nil
-        case "pgup":
-            m.rightVP.PageUp()
-            return m, nil
-        case "J", "ctrl+d":
-            m.rightVP.HalfPageDown()
-            return m, nil
-        case "K", "ctrl+u":
-            m.rightVP.HalfPageUp()
-            return m, nil
-        case "ctrl+e":
-            m.rightVP.LineDown(1)
-            return m, nil
-        case "ctrl+y":
-            m.rightVP.LineUp(1)
-            return m, nil
-        }
-    case tea.WindowSizeMsg:
-        m.width = msg.Width
-        m.height = msg.Height
-        if m.leftWidth == 0 {
-            // Initialize left width once
-            if m.savedLeftWidth > 0 {
-                m.leftWidth = m.savedLeftWidth
-            } else {
-                m.leftWidth = m.width / 3
-            }
-            if m.leftWidth < 24 {
-                m.leftWidth = 24
-            }
-            // Also ensure it doesn't exceed available
-            maxLeft := m.width - 20
-            if maxLeft < 20 { maxLeft = 20 }
-            if m.leftWidth > maxLeft { m.leftWidth = maxLeft }
-        }
-        return m, m.recalcViewport()
-    case tickMsg:
-        // Periodic refresh
-        return m, tea.Batch(loadFiles(m.repoRoot, m.diffMode), loadCurrentBranch(m.repoRoot), tickOnce())
-    case filesMsg:
-        if msg.err != nil {
-            m.status = fmt.Sprintf("status error: %v", msg.err)
-            return m, nil
-        }
-        // Stable-sort files by path for deterministic UI
-        sort.Slice(msg.files, func(i, j int) bool { return msg.files[i].Path < msg.files[j].Path })
-
-        // Preserve selection by path if possible
-        var selPath string
-        if len(m.files) > 0 && m.selected >= 0 && m.selected < len(m.files) {
-            selPath = m.files[m.selected].Path
-        }
-        m.files = msg.files
-        m.lastRefresh = time.Now()
+				m.rows = nil
+				m.rightVP.GotoTop()
+				return m, tea.Batch(loadDiff(m.repoRoot, m.files[m.selected].Path, m.diffMode), m.recalcViewport())
+			}
+		case "g":
+			if len(m.files) > 0 {
+				m.selected = 0
+				m.rows = nil
+				m.rightVP.GotoTop()
+				return m, tea.Batch(loadDiff(m.repoRoot, m.files[m.selected].Path, m.diffMode), m.recalcViewport())
+			}
+		case "G":
+			if len(m.files) > 0 {
+				m.selected = len(m.files) - 1
+				m.rows = nil
+				m.rightVP.GotoTop()
+				return m, tea.Batch(loadDiff(m.repoRoot, m.files[m.selected].Path, m.diffMode), m.recalcViewport())
+			}
+		case "[":
+			// Page up left pane
+			vis := m.rightVP.Height
+			if vis <= 0 {
+				vis = 10
+			}
+			step := vis - 1
+			if step < 1 {
+				step = 1
+			}
+			newOffset := m.leftOffset - step
+			if newOffset < 0 {
+				newOffset = 0
+			}
+			// Keep selection visible within new viewport
+			if m.selected < newOffset {
+				newOffset = m.selected
+			}
+			maxStart := len(m.files) - vis
+			if maxStart < 0 {
+				maxStart = 0
+			}
+			if newOffset > maxStart {
+				newOffset = maxStart
+			}
+			m.leftOffset = newOffset
+			return m, m.recalcViewport()
+		case "]":
+			// Page down left pane
+			vis := m.rightVP.Height
+			if vis <= 0 {
+				vis = 10
+			}
+			step := vis - 1
+			if step < 1 {
+				step = 1
+			}
+			maxStart := len(m.files) - vis
+			if maxStart < 0 {
+				maxStart = 0
+			}
+			newOffset := m.leftOffset + step
+			if newOffset > maxStart {
+				newOffset = maxStart
+			}
+			// Keep selection visible within new viewport
+			if m.selected >= newOffset+vis {
+				newOffset = m.selected - vis + 1
+				if newOffset < 0 {
+					newOffset = 0
+				}
+			}
+			m.leftOffset = newOffset
+			return m, m.recalcViewport()
+		case "n":
+			return m, (&m).advanceSearch(1)
+		case "N":
+			return m, (&m).advanceSearch(-1)
+		case "r":
+			return m, tea.Batch(loadFiles(m.repoRoot, m.diffMode), loadCurrentDiff(m))
+		case "s":
+			m.sideBySide = !m.sideBySide
+			_ = prefs.SaveSideBySide(m.repoRoot, m.sideBySide)
+			return m, m.recalcViewport()
+		case "t":
+			if m.diffMode == "head" {
+				m.diffMode = "staged"
+			} else {
+				m.diffMode = "head"
+			}
+			m.rows = nil
+			m.selected = 0
+			m.rightVP.GotoTop()
+			return m, tea.Batch(loadFiles(m.repoRoot, m.diffMode), m.recalcViewport())
+		case "w":
+			// Toggle wrap in diff pane
+			m.wrapLines = !m.wrapLines
+			if m.wrapLines {
+				m.rightXOffset = 0
+			}
+			_ = prefs.SaveWrap(m.repoRoot, m.wrapLines)
+			return m, m.recalcViewport()
+		// Horizontal scroll for right pane
+		case "left", "{":
+			if m.wrapLines {
+				return m, nil
+			}
+			if m.rightXOffset > 0 {
+				m.rightXOffset -= 4
+				if m.rightXOffset < 0 {
+					m.rightXOffset = 0
+				}
+				return m, m.recalcViewport()
+			}
+			return m, nil
+		case "right", "}":
+			if m.wrapLines {
+				return m, nil
+			}
+			m.rightXOffset += 4
+			return m, m.recalcViewport()
+		case "home":
+			if m.rightXOffset != 0 {
+				m.rightXOffset = 0
+				return m, m.recalcViewport()
+			}
+			return m, nil
+		// Right pane scrolling
+		case "pgdown":
+			m.rightVP.PageDown()
+			return m, nil
+		case "pgup":
+			m.rightVP.PageUp()
+			return m, nil
+		case "J", "ctrl+d":
+			m.rightVP.HalfPageDown()
+			return m, nil
+		case "K", "ctrl+u":
+			m.rightVP.HalfPageUp()
+			return m, nil
+		case "ctrl+e":
+			m.rightVP.LineDown(1)
+			return m, nil
+		case "ctrl+y":
+			m.rightVP.LineUp(1)
+			return m, nil
+		}
+	case tea.WindowSizeMsg:
+		m.width = msg.Width
+		m.height = msg.Height
+		if m.leftWidth == 0 {
+			// Initialize left width once
+			if m.savedLeftWidth > 0 {
+				m.leftWidth = m.savedLeftWidth
+			} else {
+				m.leftWidth = m.width / 3
+			}
+			if m.leftWidth < 24 {
+				m.leftWidth = 24
+			}
+			// Also ensure it doesn't exceed available
+			maxLeft := m.width - 20
+			if maxLeft < 20 {
+				maxLeft = 20
+			}
+			if m.leftWidth > maxLeft {
+				m.leftWidth = maxLeft
+			}
+		}
+		return m, m.recalcViewport()
+	case tickMsg:
+		// Periodic refresh
+		return m, tea.Batch(loadFiles(m.repoRoot, m.diffMode), loadCurrentBranch(m.repoRoot), tickOnce())
+	case filesMsg:
+		if msg.err != nil {
+			m.status = fmt.Sprintf("status error: %v", msg.err)
+			return m, nil
+		}
+		// Stable-sort files by path for deterministic UI
+		sort.Slice(msg.files, func(i, j int) bool { return msg.files[i].Path < msg.files[j].Path })
+
+		// Preserve selection by path if possible
+		var selPath string
+		if len(m.files) > 0 && m.selected >= 0 && m.selected < len(m.files) {
+			selPath = m.files[m.selected].Path
+		}
+		m.files = msg.files
+		m.lastRefresh = time.Now()
 
         // Reselect
         m.selected = 0
@@ -829,45 +672,45 @@
 }
 
 func (m model) View() string {
-    // Layout
-    if m.width == 0 || m.height == 0 {
-        return "Loading..."
-    }
-
-    // Column widths
-    leftW := m.leftWidth
-    if leftW < 20 {
-        leftW = 20
-    }
-    rightW := m.width - leftW - 1 // vertical divider column
-    if rightW < 1 {
-        rightW = 1
-    }
-    sep := m.theme.DividerText("│")
-
-    // Row 1: top bar with right-aligned current branch
-    leftTop := "Changes | " + m.topRightTitle()
-    rightTop := m.currentBranch
-    if rightTop != "" {
-        rightTop = lipgloss.NewStyle().Faint(true).Render(rightTop)
-    }
-    // Compose with right part visible and left truncated if needed
-    {
-        rightW := lipgloss.Width(rightTop)
-        if rightW >= m.width {
-            leftTop = ansi.Truncate(rightTop, m.width, "…")
-        } else {
-            avail := m.width - rightW - 1
-            if lipgloss.Width(leftTop) > avail {
-                leftTop = ansi.Truncate(leftTop, avail, "…")
-            } else if lipgloss.Width(leftTop) < avail {
-                leftTop = leftTop + strings.Repeat(" ", avail-lipgloss.Width(leftTop))
-            }
-            leftTop = leftTop + " " + rightTop
-        }
-    }
-    // Row 2: horizontal rule
-    hr := m.theme.DividerText(strings.Repeat("─", m.width))
+	// Layout
+	if m.width == 0 || m.height == 0 {
+		return "Loading..."
+	}
+
+	// Column widths
+	leftW := m.leftWidth
+	if leftW < 20 {
+		leftW = 20
+	}
+	rightW := m.width - leftW - 1 // vertical divider column
+	if rightW < 1 {
+		rightW = 1
+	}
+	sep := m.theme.DividerText("│")
+
+	// Row 1: top bar with right-aligned current branch
+	leftTop := "Changes | " + m.topRightTitle()
+	rightTop := m.currentBranch
+	if rightTop != "" {
+		rightTop = lipgloss.NewStyle().Faint(true).Render(rightTop)
+	}
+	// Compose with right part visible and left truncated if needed
+	{
+		rightW := lipgloss.Width(rightTop)
+		if rightW >= m.width {
+			leftTop = ansi.Truncate(rightTop, m.width, "…")
+		} else {
+			avail := m.width - rightW - 1
+			if lipgloss.Width(leftTop) > avail {
+				leftTop = ansi.Truncate(leftTop, avail, "…")
+			} else if lipgloss.Width(leftTop) < avail {
+				leftTop = leftTop + strings.Repeat(" ", avail-lipgloss.Width(leftTop))
+			}
+			leftTop = leftTop + " " + rightTop
+		}
+	}
+	// Row 2: horizontal rule
+	hr := m.theme.DividerText(strings.Repeat("─", m.width))
 
     // Row 3: columns, then optional overlays, then bottom rule + bar
     var overlay []string
@@ -897,508 +740,6 @@
     }
     overlayH := len(overlay)
 
-    contentHeight := m.height - 4 - overlayH // top + top rule + bottom rule + bottom bar
-    if contentHeight < 1 {
-        contentHeight = 1
-    }
-
-    leftLines := m.leftBodyLines(contentHeight)
-    // Right viewport already holds content and scroll state; ensure dims
-    // The viewport content is updated via recalcViewport()
-    m.rightVP.Width = rightW
-    m.rightVP.Height = contentHeight
-    rightView := m.rightVP.View()
-    rightLines := strings.Split(rightView, "\n")
-    maxLines := contentHeight
-
-    var b strings.Builder
-    b.WriteString(leftTop)
-    b.WriteByte('\n')
-    b.WriteString(hr)
-    b.WriteByte('\n')
-    for i := 0; i < maxLines; i++ {
-        var l, r string
-        if i < len(leftLines) {
-            l = padToWidth(leftLines[i], leftW)
-        } else {
-            l = strings.Repeat(" ", leftW)
-        }
-        if i < len(rightLines) {
-            r = rightLines[i]
-        } else {
-            r = ""
-        }
-        b.WriteString(l)
-        b.WriteString(sep)
-        b.WriteString(padToWidth(r, rightW))
-        if i < maxLines-1 {
-            b.WriteByte('\n')
-        }
-    }
-    // Optional overlay right above bottom bar
-    if overlayH > 0 {
-        b.WriteByte('\n')
-        for i, line := range overlay {
-            b.WriteString(padToWidth(line, m.width))
-            if i < overlayH-1 {
-                b.WriteByte('\n')
-            }
-        }
-    }
-    // Bottom rule and bottom bar
-    b.WriteByte('\n')
-    b.WriteString(strings.Repeat("─", m.width))
-    b.WriteByte('\n')
-    b.WriteString(m.bottomBar())
-    return b.String()
-=======
-				m.rows = nil
-				m.rightVP.GotoTop()
-				return m, tea.Batch(loadDiff(m.repoRoot, m.files[m.selected].Path, m.diffMode), m.recalcViewport())
-			}
-		case "g":
-			if len(m.files) > 0 {
-				m.selected = 0
-				m.rows = nil
-				m.rightVP.GotoTop()
-				return m, tea.Batch(loadDiff(m.repoRoot, m.files[m.selected].Path, m.diffMode), m.recalcViewport())
-			}
-		case "G":
-			if len(m.files) > 0 {
-				m.selected = len(m.files) - 1
-				m.rows = nil
-				m.rightVP.GotoTop()
-				return m, tea.Batch(loadDiff(m.repoRoot, m.files[m.selected].Path, m.diffMode), m.recalcViewport())
-			}
-		case "[":
-			// Page up left pane
-			vis := m.rightVP.Height
-			if vis <= 0 {
-				vis = 10
-			}
-			step := vis - 1
-			if step < 1 {
-				step = 1
-			}
-			newOffset := m.leftOffset - step
-			if newOffset < 0 {
-				newOffset = 0
-			}
-			// Keep selection visible within new viewport
-			if m.selected < newOffset {
-				newOffset = m.selected
-			}
-			maxStart := len(m.files) - vis
-			if maxStart < 0 {
-				maxStart = 0
-			}
-			if newOffset > maxStart {
-				newOffset = maxStart
-			}
-			m.leftOffset = newOffset
-			return m, m.recalcViewport()
-		case "]":
-			// Page down left pane
-			vis := m.rightVP.Height
-			if vis <= 0 {
-				vis = 10
-			}
-			step := vis - 1
-			if step < 1 {
-				step = 1
-			}
-			maxStart := len(m.files) - vis
-			if maxStart < 0 {
-				maxStart = 0
-			}
-			newOffset := m.leftOffset + step
-			if newOffset > maxStart {
-				newOffset = maxStart
-			}
-			// Keep selection visible within new viewport
-			if m.selected >= newOffset+vis {
-				newOffset = m.selected - vis + 1
-				if newOffset < 0 {
-					newOffset = 0
-				}
-			}
-			m.leftOffset = newOffset
-			return m, m.recalcViewport()
-		case "n":
-			return m, (&m).advanceSearch(1)
-		case "N":
-			return m, (&m).advanceSearch(-1)
-		case "r":
-			return m, tea.Batch(loadFiles(m.repoRoot, m.diffMode), loadCurrentDiff(m))
-		case "s":
-			m.sideBySide = !m.sideBySide
-			_ = prefs.SaveSideBySide(m.repoRoot, m.sideBySide)
-			return m, m.recalcViewport()
-		case "t":
-			if m.diffMode == "head" {
-				m.diffMode = "staged"
-			} else {
-				m.diffMode = "head"
-			}
-			m.rows = nil
-			m.selected = 0
-			m.rightVP.GotoTop()
-			return m, tea.Batch(loadFiles(m.repoRoot, m.diffMode), m.recalcViewport())
-		case "w":
-			// Toggle wrap in diff pane
-			m.wrapLines = !m.wrapLines
-			if m.wrapLines {
-				m.rightXOffset = 0
-			}
-			_ = prefs.SaveWrap(m.repoRoot, m.wrapLines)
-			return m, m.recalcViewport()
-		// Horizontal scroll for right pane
-		case "left", "{":
-			if m.wrapLines {
-				return m, nil
-			}
-			if m.rightXOffset > 0 {
-				m.rightXOffset -= 4
-				if m.rightXOffset < 0 {
-					m.rightXOffset = 0
-				}
-				return m, m.recalcViewport()
-			}
-			return m, nil
-		case "right", "}":
-			if m.wrapLines {
-				return m, nil
-			}
-			m.rightXOffset += 4
-			return m, m.recalcViewport()
-		case "home":
-			if m.rightXOffset != 0 {
-				m.rightXOffset = 0
-				return m, m.recalcViewport()
-			}
-			return m, nil
-		// Right pane scrolling
-		case "pgdown":
-			m.rightVP.PageDown()
-			return m, nil
-		case "pgup":
-			m.rightVP.PageUp()
-			return m, nil
-		case "J", "ctrl+d":
-			m.rightVP.HalfPageDown()
-			return m, nil
-		case "K", "ctrl+u":
-			m.rightVP.HalfPageUp()
-			return m, nil
-		case "ctrl+e":
-			m.rightVP.LineDown(1)
-			return m, nil
-		case "ctrl+y":
-			m.rightVP.LineUp(1)
-			return m, nil
-		}
-	case tea.WindowSizeMsg:
-		m.width = msg.Width
-		m.height = msg.Height
-		if m.leftWidth == 0 {
-			// Initialize left width once
-			if m.savedLeftWidth > 0 {
-				m.leftWidth = m.savedLeftWidth
-			} else {
-				m.leftWidth = m.width / 3
-			}
-			if m.leftWidth < 24 {
-				m.leftWidth = 24
-			}
-			// Also ensure it doesn't exceed available
-			maxLeft := m.width - 20
-			if maxLeft < 20 {
-				maxLeft = 20
-			}
-			if m.leftWidth > maxLeft {
-				m.leftWidth = maxLeft
-			}
-		}
-		return m, m.recalcViewport()
-	case tickMsg:
-		// Periodic refresh
-		return m, tea.Batch(loadFiles(m.repoRoot, m.diffMode), loadCurrentBranch(m.repoRoot), tickOnce())
-	case filesMsg:
-		if msg.err != nil {
-			m.status = fmt.Sprintf("status error: %v", msg.err)
-			return m, nil
-		}
-		// Stable-sort files by path for deterministic UI
-		sort.Slice(msg.files, func(i, j int) bool { return msg.files[i].Path < msg.files[j].Path })
-
-		// Preserve selection by path if possible
-		var selPath string
-		if len(m.files) > 0 && m.selected >= 0 && m.selected < len(m.files) {
-			selPath = m.files[m.selected].Path
-		}
-		m.files = msg.files
-		m.lastRefresh = time.Now()
-
-		// Reselect
-		m.selected = 0
-		if selPath != "" {
-			for i, f := range m.files {
-				if f.Path == selPath {
-					m.selected = i
-					break
-				}
-			}
-		}
-		// Load diff for selected if exists
-		if len(m.files) > 0 {
-			return m, tea.Batch(loadDiff(m.repoRoot, m.files[m.selected].Path, m.diffMode), m.recalcViewport())
-		}
-		m.rows = nil
-		return m, m.recalcViewport()
-	case diffMsg:
-		if msg.err != nil {
-			m.status = fmt.Sprintf("diff error: %v", msg.err)
-			m.rows = nil
-			return m, m.recalcViewport()
-		}
-		// Only update if this diff is for the currently selected file
-		if len(m.files) > 0 && m.files[m.selected].Path == msg.path {
-			m.rows = msg.rows
-		}
-		return m, m.recalcViewport()
-	case lastCommitMsg:
-		if msg.err == nil {
-			m.lastCommit = msg.summary
-		}
-		return m, nil
-	case currentBranchMsg:
-		if msg.err == nil {
-			m.currentBranch = msg.name
-		}
-		return m, nil
-	case prefsMsg:
-		if msg.err == nil {
-			if msg.p.SideSet {
-				m.sideBySide = msg.p.SideBySide
-			}
-			if msg.p.WrapSet {
-				m.wrapLines = msg.p.Wrap
-				if m.wrapLines {
-					m.rightXOffset = 0
-				}
-			}
-			if msg.p.LeftSet {
-				m.savedLeftWidth = msg.p.LeftWidth
-				// If we already know the window size, apply immediately.
-				if m.width > 0 {
-					lw := m.savedLeftWidth
-					if lw < 24 {
-						lw = 24
-					}
-					maxLeft := m.width - 20
-					if maxLeft < 20 {
-						maxLeft = 20
-					}
-					if lw > maxLeft {
-						lw = maxLeft
-					}
-					m.leftWidth = lw
-					return m, m.recalcViewport()
-				}
-			}
-		}
-		return m, nil
-	case pullResultMsg:
-		m.plRunning = false
-		// Always show result output in overlay; close with enter/esc
-		m.plOutput = msg.out
-		if msg.err != nil {
-			m.plErr = msg.err.Error()
-		} else {
-			m.plErr = ""
-		}
-		m.plDone = true
-		m.showPull = true
-		// Refresh repo state after pull
-		return m, tea.Batch(loadFiles(m.repoRoot, m.diffMode), loadLastCommit(m.repoRoot), loadCurrentBranch(m.repoRoot), m.recalcViewport())
-	case branchListMsg:
-		if msg.err != nil {
-			m.brErr = msg.err.Error()
-			m.brBranches = nil
-			m.brCurrent = ""
-			m.brIndex = 0
-			return m, m.recalcViewport()
-		}
-		m.brBranches = msg.names
-		m.brCurrent = msg.current
-		m.brErr = ""
-		// Focus current if present
-		m.brIndex = 0
-		for i, n := range m.brBranches {
-			if n == m.brCurrent {
-				m.brIndex = i
-				break
-			}
-		}
-		return m, m.recalcViewport()
-	case branchResultMsg:
-		m.brRunning = false
-		if msg.err != nil {
-			m.brErr = msg.err.Error()
-			m.brDone = false
-			return m, m.recalcViewport()
-		}
-		m.brErr = ""
-		m.brDone = true
-		m.showBranch = false
-		// refresh files after checkout
-		return m, tea.Batch(loadFiles(m.repoRoot, m.diffMode), loadLastCommit(m.repoRoot), loadCurrentBranch(m.repoRoot), m.recalcViewport())
-	case rcPreviewMsg:
-		m.rcPreviewErr = ""
-		if msg.err != nil {
-			m.rcPreviewErr = msg.err.Error()
-			m.rcPreviewLines = nil
-		} else {
-			m.rcPreviewLines = msg.lines
-		}
-		return m, m.recalcViewport()
-	case rcResultMsg:
-		m.rcRunning = false
-		if msg.err != nil {
-			m.rcErr = msg.err.Error()
-			m.rcDone = false
-			return m, tea.Batch(loadFiles(m.repoRoot, m.diffMode), m.recalcViewport())
-		}
-		m.rcErr = ""
-		m.rcDone = true
-		m.showResetClean = false
-		return m, tea.Batch(loadFiles(m.repoRoot, m.diffMode), m.recalcViewport())
-	case commitProgressMsg:
-		m.committing = true
-		m.commitErr = ""
-		return m, nil
-	case commitResultMsg:
-		m.committing = false
-		if msg.err != nil {
-			m.commitErr = msg.err.Error()
-			m.commitDone = false
-			// refresh even on error (commit may have succeeded but push failed)
-			return m, tea.Batch(loadFiles(m.repoRoot, m.diffMode), loadLastCommit(m.repoRoot), m.recalcViewport())
-		} else {
-			m.commitErr = ""
-			m.commitDone = true
-			m.showCommit = false
-			// refresh changes and last commit
-			return m, tea.Batch(loadFiles(m.repoRoot, m.diffMode), loadLastCommit(m.repoRoot), m.recalcViewport())
-		}
-		return m, nil
-	case uncommitFilesMsg:
-		if msg.err != nil {
-			m.uncommitErr = msg.err.Error()
-			m.ucFiles = nil
-			m.ucSelected = map[string]bool{}
-			m.ucIndex = 0
-			return m, m.recalcViewport()
-		}
-		m.ucFiles = msg.files
-		m.ucSelected = map[string]bool{}
-		for _, f := range m.ucFiles {
-			m.ucSelected[f.Path] = true
-		}
-		m.ucIndex = 0
-		return m, m.recalcViewport()
-	case uncommitEligibleMsg:
-		if msg.err != nil {
-			// No parent commit or other issue; treat as no eligible files.
-			m.ucEligible = map[string]bool{}
-			return m, m.recalcViewport()
-		}
-		m.ucEligible = map[string]bool{}
-		for _, p := range msg.paths {
-			m.ucEligible[p] = true
-		}
-		return m, m.recalcViewport()
-	case uncommitResultMsg:
-		m.uncommitting = false
-		if msg.err != nil {
-			m.uncommitErr = msg.err.Error()
-			m.uncommitDone = false
-			return m, tea.Batch(loadFiles(m.repoRoot, m.diffMode), loadLastCommit(m.repoRoot), m.recalcViewport())
-		}
-		m.uncommitErr = ""
-		m.uncommitDone = true
-		m.showUncommit = false
-		return m, tea.Batch(loadFiles(m.repoRoot, m.diffMode), loadLastCommit(m.repoRoot), m.recalcViewport())
-	}
-	return m, nil
-}
-
-func (m model) View() string {
-	// Layout
-	if m.width == 0 || m.height == 0 {
-		return "Loading..."
-	}
-
-	// Column widths
-	leftW := m.leftWidth
-	if leftW < 20 {
-		leftW = 20
-	}
-	rightW := m.width - leftW - 1 // vertical divider column
-	if rightW < 1 {
-		rightW = 1
-	}
-	sep := m.theme.DividerText("│")
-
-	// Row 1: top bar with right-aligned current branch
-	leftTop := "Changes | " + m.topRightTitle()
-	rightTop := m.currentBranch
-	if rightTop != "" {
-		rightTop = lipgloss.NewStyle().Faint(true).Render(rightTop)
-	}
-	// Compose with right part visible and left truncated if needed
-	{
-		rightW := lipgloss.Width(rightTop)
-		if rightW >= m.width {
-			leftTop = ansi.Truncate(rightTop, m.width, "…")
-		} else {
-			avail := m.width - rightW - 1
-			if lipgloss.Width(leftTop) > avail {
-				leftTop = ansi.Truncate(leftTop, avail, "…")
-			} else if lipgloss.Width(leftTop) < avail {
-				leftTop = leftTop + strings.Repeat(" ", avail-lipgloss.Width(leftTop))
-			}
-			leftTop = leftTop + " " + rightTop
-		}
-	}
-	// Row 2: horizontal rule
-	hr := m.theme.DividerText(strings.Repeat("─", m.width))
-
-	// Row 3: columns, then optional overlays, then bottom rule + bar
-	var overlay []string
-	if m.showHelp {
-		overlay = m.helpOverlayLines(m.width)
-	}
-	if m.showCommit {
-		overlay = append(overlay, m.commitOverlayLines(m.width)...)
-	}
-	if m.showUncommit {
-		overlay = append(overlay, m.uncommitOverlayLines(m.width)...)
-	}
-	if m.showResetClean {
-		overlay = append(overlay, m.resetCleanOverlayLines(m.width)...)
-	}
-	if m.showBranch {
-		overlay = append(overlay, m.branchOverlayLines(m.width)...)
-	}
-	if m.showPull {
-		overlay = append(overlay, m.pullOverlayLines(m.width)...)
-	}
-	if m.searchActive {
-		overlay = append(overlay, m.searchOverlayLines(m.width)...)
-	}
-	overlayH := len(overlay)
-
 	contentHeight := m.height - 4 - overlayH // top + top rule + bottom rule + bottom bar
 	if contentHeight < 1 {
 		contentHeight = 1
@@ -1453,7 +794,6 @@
 	b.WriteByte('\n')
 	b.WriteString(m.bottomBar())
 	return b.String()
->>>>>>> 9970f6e0
 }
 
 func (m model) leftBodyLines(max int) []string {
@@ -1793,7 +1133,6 @@
 
 // helpOverlayLines returns the bottom overlay lines (without trailing newline).
 func (m model) helpOverlayLines(width int) []string {
-<<<<<<< HEAD
     if !m.showHelp {
         return nil
     }
@@ -1827,40 +1166,6 @@
         lines = append(lines, k)
     }
     return lines
-=======
-	if !m.showHelp {
-		return nil
-	}
-	// Header
-	title := lipgloss.NewStyle().Bold(true).Render("Help — press 'h' or Esc to close")
-	// Keys
-	keys := []string{
-		"j/k or arrows  Move selection",
-		"J/K, PgDn/PgUp  Scroll diff",
-		"{/}            Horizontal scroll (diff)",
-		"</> or H/L      Adjust left pane width",
-		"[/]            Page left file list",
-		"b              Switch branch (open wizard)",
-		"p              Pull (open wizard)",
-		"u              Uncommit (open wizard)",
-		"R              Reset/Clean (open wizard)",
-		"c              Commit & push (open wizard)",
-		"s              Toggle side-by-side / inline",
-		"t              Toggle HEAD / staged diffs",
-		"w              Toggle line wrap (diff)",
-		"r              Refresh now",
-		"g / G          Top / Bottom",
-		"q              Quit",
-	}
-	lines := make([]string, 0, 2+len(keys))
-	// Overlay top rule
-	lines = append(lines, strings.Repeat("─", width))
-	lines = append(lines, title)
-	for _, k := range keys {
-		lines = append(lines, k)
-	}
-	return lines
->>>>>>> 9970f6e0
 }
 
 func (m model) commitOverlayLines(width int) []string {
@@ -3555,9 +2860,8 @@
 	return key == "j" || key == "k"
 }
 
-<<<<<<< HEAD
-func isNumericKey(key string) bool{
-    return key <= "9" && key >= "0"
+func isNumericKey(key string) bool {
+	return key <= "9" && key >= "0"
 }
 
 
@@ -3709,8 +3013,4 @@
 			err: err,
 		}
 	}
-=======
-func isNumericKey(key string) bool {
-	return key <= "9" && key >= "0"
->>>>>>> 9970f6e0
 }